# DO NOT EDIT. Generated with:
#
<<<<<<< HEAD
#    devctl@6.17.1
=======
#    devctl@6.21.0
>>>>>>> 6c8b01f6
#

include Makefile.*.mk

##@ General

# The help target prints out all targets with their descriptions organized
# beneath their categories. The categories are represented by '##@' and the
# target descriptions by '##'. The awk commands is responsible for reading the
# entire set of makefiles included in this invocation, looking for lines of the
# file as xyz: ## something, and then pretty-format the target and help. Then,
# if there's a line with ##@ something, that gets pretty-printed as a category.
# More info on the usage of ANSI control characters for terminal formatting:
# https://en.wikipedia.org/wiki/ANSI_escape_code#SGR_parameters
# More info on the awk command:
# http://linuxcommand.org/lc3_adv_awk.php

.PHONY: help
help: ## Display this help.
	@awk 'BEGIN {FS = ":.*##"; printf "\nUsage:\n  make \033[36m<target>\033[0m\n"} /^[a-zA-Z%\\\/_0-9-]+:.*?##/ { printf "  \033[36m%-20s\033[0m %s\n", $$1, $$2 } /^##@/ { printf "\n\033[1m%s\033[0m\n", substr($$0, 5) } ' $(MAKEFILE_LIST)<|MERGE_RESOLUTION|>--- conflicted
+++ resolved
@@ -1,10 +1,6 @@
 # DO NOT EDIT. Generated with:
 #
-<<<<<<< HEAD
-#    devctl@6.17.1
-=======
 #    devctl@6.21.0
->>>>>>> 6c8b01f6
 #
 
 include Makefile.*.mk
